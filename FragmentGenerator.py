from Bio.SeqRecord import SeqRecord
from scipy.special import softmax
from Bio.Seq import Seq
from Bio import SeqIO
import typing as tp
import pandas as pd
import joblib as jb
import numpy as np
import os, re, sys
import warnings
import json


"""
    TODO: Hacer Docker con entorno de ejecucion y dependencias
    TODO: Hacer un README
    TODO: Hacer un environment.yml
    TODO: Hacer un requirements.txt
    TODO: Ordenar repositorio
    x TODO: Hacer Forward y Reverse
    TODO: Dividir base de datos en fragmentos (V1-9)
    TODO: Mirar distribuciones y mirar cuaderno (fastqc y multiqc)
    TODO: Meter control de que region meter en los archivos
    x TODO: Meter parametros de longitud de fragmentos
    TODO: Medir distribuciones (calidad por base, calidad media fragmento, 
                                longitud, numero de lecturas)
    - TODO: Meter calidad por fragmentos (calidad media o calidad por base, flag)
    TODO: Mirar OTUs Angelo
"""


def extract_metadata(fragment: SeqRecord) -> tp.Dict[str, str]:
    props = {"id": "","name": "","description": ""}
    for key in props.keys():
        props[key] = getattr(fragment, key)
    props["region"] = re.search(r"Region: ([\w-]+)", props["description"]).group(1)
    props["ggid"] = re.search(r"ID: (\w+)", props["description"]).group(1)
    props["ggname"] = re.search(r"Name: (\w+)", props["description"]).group(1)
    props["ggdesc"] = re.search(
        r"Description: (.+)",
        props["description"]
    ).group(1)
    props["otu"] = re.search(r"otu_(\w+)", props["ggdesc"]).group(0)
    props["tax"] = " ".join([
        m for m in re.findall(
            r"(\w{1}__[\w]+;|Unclassified;)",
            props["ggdesc"]
        ) if m is not None
    ])
    props["ggtag"] = props["ggdesc"].split(" ")[1]
    return props

def extract_metadata_library(library):
    metadata = []
    len_library = len(library)
    for i, f in enumerate(SeqIO.parse(library, "fasta")):
        props = extract_metadata(f)
        props["idx"] = i
        metadata.append(props)
    return metadata, len_library

class FragmentGenerator:

    def __init__(
        self,
        fasta_path: str,
        metadata_path: str = None,
        debug: bool = False,
    ):
        self.debug = debug
        if self.debug:
            print("Initializing FragmentGenerator...")
        self.fasta_path = fasta_path
        if metadata_path is None:
            if self.debug:
                print("Extracting metadata from fasta library...")
            self.metadata, _ = extract_metadata_library(fasta_path)
        else:
            if self.debug:
                print("Loading metadata from json file...")
            self.metadata = json.load(open(metadata_path))
        self.otus_idx = [props["otu"] for props in self.metadata]
        self.regions_idx = [props["region"] for props in self.metadata]
        self.otus = np.unique(self.otus_idx)
        self.regions = np.unique(self.regions_idx)
        self.present_matrix = pd.DataFrame(np.zeros(
            shape=(len(self.otus), len(self.regions)),
            dtype=np.int64
        ), index=self.otus, columns=self.regions)
<<<<<<< HEAD

        completeness = np.sum(self.present_matrix.to_numpy()) / \
            np.size(self.present_matrix.to_numpy()) * 100
=======
        completeness = np.sum(self.present_matrix.to_numpy()) / \
            (self.present_matrix.size) * 100
>>>>>>> 3d70ef54
        if self.debug:
            print("Completeness percentage of database: " \
                  f"{completeness:.2f}%")
            print("FragmentGenerator initialized.")
    
    def noiser(
        self,
        record: SeqRecord,
        phred_params: tp.Tuple[int, int] = (34, 5),
        length_params: tp.Tuple[int, int] = (200, 30),
        reverse_complement: bool = False
    ):
        length = np.min([
            np.int64(np.floor(
                length_params[1] * np.random.randn() + length_params[0]
            )),
            len(record.seq)
        ])
        idx = np.random.randint(0, len(record.seq) - length) \
            if length != len(record.seq) else 0
        if reverse_complement:
            seq = list(str(record.seq.reverse_complement()))[idx:idx+length]
        else:
            seq = list(str(record.seq))[idx:idx+length]
        qual = np.int64(np.floor(phred_params[1] * np.random.randn(
            len(seq)
        ) + phred_params[0]))
        bases = list("ATCGURYKMSWBDHVN")
        for i in range(len(seq)):
            prob = 10 ** (-qual[i] / 10) # 10 ^ (-Q / 10)
            rplc = [seq[i]] + [base for base in bases if base != seq[i]]
            probs = [1-prob] + [prob / (len(rplc)-1) for _ in range(len(rplc)-1)]
            new_base = np.random.choice(rplc, p=probs)
            seq[i] = new_base if new_base != seq[i] else seq[i]
        record.seq = Seq("".join(seq))
        record.letter_annotations = dict(phred_quality=qual)
        return record

    def choose_fragments(
            self,
            n_reads: int = 100,
            ratios: tp.Iterable[float] = None,
            phred_params: tp.Tuple[int, int] = (34, 5),
            length_params: tp.Tuple[int, int] = (200, 30),
            reverse_complement: bool = False
        ):
        chosen_otus = np.random.choice(
            self.otus,
            size=(n_reads,),
            p=ratios
        )
        chosen_regions = [
            np.random.choice(
                np.array(self.present_matrix.columns)[np.where(
                    self.present_matrix.loc[chosen_otus[i], :] == 1
                )[0]]
            )
            for i in range(len(chosen_otus))
        ]
        chosen_idxs = [
            i for i, meta in enumerate(self.metadata)
            if meta["otu"] in chosen_otus
            and meta["region"] in chosen_regions
        ]
        if self.debug:
            print("Grabbing records and noising them...")
        records = [
            self.noiser(
                record,
                phred_params=phred_params,
                length_params=length_params,
                reverse_complement=reverse_complement
            )
            for i, record in enumerate(SeqIO.parse(self.fasta_path, "fasta"))
            if i in chosen_idxs
        ]
        return records


    def generate(
            self,
            filename: str,
            ratios: tp.Iterable[float] = None,
            n_reads: int = 100,
            phred_params: tp.Tuple[int, int] = (34, 5),
            length_params: tp.Tuple[int, int] = (200, 30),
            forward_reverse: bool = False,
        ):
        if ratios is None:
            if self.debug:
                print("No ratios provided, generating random ratios...")
            ratios = softmax(np.random.randn(len(self.otus)))
        else:
            if self.debug:
                print("Using provided ratios...")
            ratios = np.array(ratios)
            if len(ratios) != len(self.otus):
                raise ValueError("Ratios must be the same length as OTUs")
            if np.sum(ratios) != 1:
                ratios = softmax(ratios)
        if not filename.endswith(".fastq"):
            raise ValueError("Output filename must be .fastq")
        if self.debug:
            print("Choosing random fragments...")
        if forward_reverse:
            name, ext = os.path.splitext(filename)
            filenames = [
                (f"{name}_R1{ext}", False),
                (f"{name}_R2{ext}", True)
            ]
        else:
            filenames = [(filename, False)]
        for file, reverse_complement in filenames:
            if self.debug:
                print(f"Generating fragments for sample {file}...")
            records = self.choose_fragments(
                n_reads=n_reads,
                ratios=ratios,
                phred_params=phred_params,
                length_params=length_params,
                reverse_complement=reverse_complement
            )
            if self.debug:
                print(f"Writing records to file {file}...")
            with open(file, "w") as out:
                SeqIO.write(records, out, "fastq")
            if self.debug:
                print(f"Sample {file} generated.")
        return ratios


def script(
    fasta_path: str,
    output_dir: str = "./work",
    metadata_path: str = None,
    ratios_mtx_path: str = None,
    get_otus_list: bool = False,
    n_reads: int = 100,
    n_samples: int = 30,
    phred_params: tp.Tuple[int, int] = (34, 5),
    length_params: tp.Tuple[int, int] = (200, 30),
    forward_reverse: bool = False,
    n_jobs: int = 1,
    debug: bool = False,
):
    if debug:
        print("Starting script to create synthetic reads...")
    output_dir = os.path.abspath(output_dir)
    if not os.path.exists(output_dir):
        os.makedirs(output_dir)
    elif os.path.isfile(output_dir):
        raise ValueError(f"Output directory {output_dir} is a file.")
    else:
        warnings.warn(f"Output directory {output_dir} already exists." \
                      " Overwriting files...")
    if not os.path.isfile(fasta_path) or not fasta_path.endswith(".fasta"):
        raise ValueError("Input file must be a fasta file.")

    fg = FragmentGenerator(
        fasta_path,
        metadata_path=metadata_path,
        debug=debug
    )
    if get_otus_list:
        pd.DataFrame(
            np.zeros_like(fg.otus),
            columns=["sample_1"],
            index=list(fg.otus)
        ).to_csv(
            os.path.join(output_dir, "otus.csv"),
            index=True,
            header=True
        )
        return 0
    if ratios_mtx_path is None:
        name_files = [f"sample_{i + 1}.fastq" for i in range(n_samples)]
        ratios_mtx = dict(zip(
            name_files,
            [None for _ in range(n_samples)]
        ))
    else:
        if not os.path.isfile(ratios_mtx_path) or \
            not ratios_mtx_path.endswith(".csv"):
            raise ValueError("Ratios matrix must be a csv file.")
        ratios_mtx = pd.read_csv(
            ratios_mtx_path,
            sep=",",
            index_col=0,
            header=0
        )
        if ratios_mtx.shape[0] != len(fg.otus):
            raise ValueError("Number of OTUs in matrix does not match.")
        name_files = list(ratios_mtx.columns)
        n_reads = ratios_mtx.shape[1]
    filenames = [
        os.path.join(output_dir, name)
        for name in name_files
    ]
    if debug:
        print("Generating samples...")
    if n_jobs == 1:
        ratios = []
        for filename in filenames:
            ratios.append(fg.generate(
                filename,
                ratios=ratios_mtx[os.path.basename(filename)],
                n_reads=n_reads,
                phred_params=phred_params,
                length_params=length_params,
                forward_reverse=forward_reverse
            ))
    else:
        ratios = jb.Parallel(n_jobs=n_jobs, verbose=debug)(
            jb.delayed(fg.generate)(
                filename,
                ratios=ratios_mtx[os.path.basename(filename)],
                n_reads=n_reads,
                phred_params=phred_params,
                length_params=length_params,
                forward_reverse=forward_reverse
            ) for filename in filenames
        )
    ratios = pd.DataFrame(
        np.array(ratios),
        columns=fg.otus,
        index=name_files
    ).transpose() 
    ratios.to_csv(
        os.path.join(output_dir, "ratios.csv"),
        index=True,
        header=True
    )
    return 0

def cli():
    import argparse
    parser = argparse.ArgumentParser(
        description="Generate synthetic reads from a fasta file."
    )
    parser.add_argument(
        "--fasta-path", "--fasta", "-f",
        required=True,
        dest="fasta_path",
        type=str,
        help="Path to the fasta file."
    )
    parser.add_argument(
        "-o", "--output-dir",
        dest="output_dir",
        type=str,
        default="./work",
        help="Path to the output directory."
    )
    parser.add_argument(
        "-m", "--metadata-path", "--metadata",
        dest="metadata_path",
        type=str,
        default=None,
        help="Path to the metadata file."
    )
    parser.add_argument(
        "-r", "--ratios-mtx-path", "--ratios",
        dest="ratios_mtx_path",
        type=str,
        default=None,
        help="Path to the ratios matrix file."
    )
    parser.add_argument(
        "-n", "--n-reads",
        dest="n_reads",
        type=int,
        default=100,
        help="Number of reads to generate."
    )
    parser.add_argument(
        "-s", "--n-samples",
        dest="n_samples",
        type=int,
        default=30,
        help="Number of samples to generate."
    )
    parser.add_argument(
        "-nfr", "--no-forward-reverse",
        dest="forward_reverse",
        action="store_false",
        default=True,
        help="Generate forward and reverse reads."
    )
    parser.add_argument(
        "-p", "--phred-params",
        dest="phred_params",
        type=str,
        default="(34, 5)",
        help="Phred parameters for noise generation (Tuple[int, int])."
    )
    parser.add_argument(
        "-l", "--length-params",
        dest="length_params",
        type=str,
        default="(100, 15)",
        help="Length parameters for fragment generation (Tuple[int, int])."
    )
    parser.add_argument(
        "-j", "--n-jobs",
        dest="n_jobs",
        type=int,
        default=1,
        help="Number of jobs to run in parallel."
    )
    parser.add_argument(
        "-g", "--get-otus-list",
        dest="get_otus_list",
        action="store_true",
        default=False,
        help="Get the list of OTUs."
    )
    parser.add_argument(
        "-d", "--debug",
        dest="debug",
        action="store_true",
        default=False,
        help="Enable debug mode."
    )
    args = parser.parse_args()
    script(
        fasta_path=args.fasta_path,
        output_dir=args.output_dir,
        metadata_path=args.metadata_path,
        ratios_mtx_path=args.ratios_mtx_path,
        get_otus_list=args.get_otus_list,
        n_reads=args.n_reads,
        n_samples=args.n_samples,
        phred_params=tuple(
            int(it) for it in args.phred_params.strip("()").split(",")
        ),
        length_params=tuple(
            int(it) for it in args.length_params.strip("()").split(",")
        ),
        forward_reverse=args.forward_reverse,
        n_jobs=args.n_jobs,
        debug=args.debug
    )


if __name__ == "__main__":
    cli()
    <|MERGE_RESOLUTION|>--- conflicted
+++ resolved
@@ -87,14 +87,8 @@
             shape=(len(self.otus), len(self.regions)),
             dtype=np.int64
         ), index=self.otus, columns=self.regions)
-<<<<<<< HEAD
-
         completeness = np.sum(self.present_matrix.to_numpy()) / \
             np.size(self.present_matrix.to_numpy()) * 100
-=======
-        completeness = np.sum(self.present_matrix.to_numpy()) / \
-            (self.present_matrix.size) * 100
->>>>>>> 3d70ef54
         if self.debug:
             print("Completeness percentage of database: " \
                   f"{completeness:.2f}%")
